--- conflicted
+++ resolved
@@ -1,7 +1,3 @@
-<<<<<<< HEAD
-*.log
-=======
 *.log
 dist/
-.DS_Store
->>>>>>> 86779c09
+.DS_Store