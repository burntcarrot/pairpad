--- conflicted
+++ resolved
@@ -9,10 +9,7 @@
 	"log"
 	"net/url"
 	"os"
-<<<<<<< HEAD
-=======
 	"path/filepath"
->>>>>>> 86779c09
 	"strconv"
 	"strings"
 	"time"
@@ -57,22 +54,16 @@
 // termbox-based editor.
 var e *editor.Editor
 
-<<<<<<< HEAD
-=======
 // The name of the file to load from and save to.
 var fileName string
 
->>>>>>> 86779c09
 func main() {
 	// Parse flags.
 	server := flag.String("server", "localhost:8080", "Server network address")
 	path := flag.String("path", "/", "Server path")
 	secure := flag.Bool("wss", false, "Enable a secure WebSocket connection")
 	login := flag.Bool("login", false, "Enable the login prompt")
-<<<<<<< HEAD
-=======
 	file := flag.Bool("file", false, "Choose a file to load")
->>>>>>> 86779c09
 	flag.Parse()
 
 	// Construct WebSocket URL.
@@ -85,7 +76,6 @@
 
 	var name string
 	var s *bufio.Scanner
-<<<<<<< HEAD
 
 	// Read username based if login flag is set to true, otherwise generate a random name.
 	if *login {
@@ -96,8 +86,6 @@
 	} else {
 		name = randomdata.SillyName()
 	}
-=======
->>>>>>> 86779c09
 
 	// Read username based if login flag is set to true, otherwise generate a random name.
 	if *login {
@@ -115,10 +103,7 @@
 	}
 
 	var err error
-<<<<<<< HEAD
-=======
-
->>>>>>> 86779c09
+
 	conn, _, err = dialer.Dial(u.String(), nil)
 	if err != nil {
 		fmt.Printf("Connection error, exiting: %s\n", err)
@@ -130,16 +115,6 @@
 	msg := message{Username: name, Text: "has joined the session.", Type: "join"}
 	_ = conn.WriteJSON(msg)
 
-<<<<<<< HEAD
-	// open the log file and create if it does not exist
-	file, err := os.OpenFile("rowix.log", os.O_APPEND|os.O_CREATE|os.O_WRONLY, 0600)
-	if err != nil {
-		fmt.Printf("Logger error, exiting: %s", err)
-		return
-	}
-	defer func() {
-		err := file.Close()
-=======
 	// define log file paths, based on the home directory.
 	var logPath, debugLogPath string
 
@@ -181,15 +156,11 @@
 	}
 	defer func() {
 		err := debugLogFile.Close()
->>>>>>> 86779c09
 		if err != nil {
 			log.Fatalln(err)
 		}
 	}()
 
-<<<<<<< HEAD
-	logger = log.New(file, fmt.Sprintf("--- name: %s >> ", name), log.LstdFlags)
-=======
 	logger = logrus.New()
 	logger.SetOutput(io.Discard)
 	logger.SetFormatter(&logrus.JSONFormatter{})
@@ -210,7 +181,6 @@
 			logrus.InfoLevel,
 		},
 	})
->>>>>>> 86779c09
 
 	// Initialize document.
 	doc = crdt.New()
@@ -235,23 +205,16 @@
 		return
 	}
 
-<<<<<<< HEAD
-	if err := file.Close(); err != nil {
-=======
 	if err := logFile.Close(); err != nil {
->>>>>>> 86779c09
 		fmt.Printf("Failed to close log file: %s", err)
 		return
 	}
 
-<<<<<<< HEAD
-=======
 	if err := debugLogFile.Close(); err != nil {
 		fmt.Printf("Failed to close debug log file: %s", err)
 		return
 	}
 
->>>>>>> 86779c09
 	if err := conn.Close(); err != nil {
 		fmt.Printf("Failed to close websocket connection: %s", err)
 		return
@@ -270,11 +233,7 @@
 	e.SetSize(termbox.Size())
 	e.Draw()
 
-<<<<<<< HEAD
-	err = mainLoop(conn, d)
-=======
 	err = mainLoop(conn)
->>>>>>> 86779c09
 	if err != nil {
 		return err
 	}
@@ -283,11 +242,7 @@
 }
 
 // mainLoop is the main update loop for the UI.
-<<<<<<< HEAD
-func mainLoop(conn *websocket.Conn, doc *crdt.Document) error {
-=======
 func mainLoop(conn *websocket.Conn) error {
->>>>>>> 86779c09
 	termboxChan := getTermboxChan()
 	msgChan := getMsgChan(conn)
 
@@ -300,11 +255,7 @@
 				return err
 			}
 		case msg := <-msgChan:
-<<<<<<< HEAD
-			handleMsg(msg, doc, conn)
-=======
 			handleMsg(msg, conn)
->>>>>>> 86779c09
 		}
 	}
 }
@@ -315,8 +266,6 @@
 		switch ev.Key {
 		case termbox.KeyEsc, termbox.KeyCtrlC:
 			return errors.New("rowix: exiting")
-<<<<<<< HEAD
-=======
 		case termbox.KeyCtrlS:
 			if fileName != "" {
 				err := crdt.Save(fileName, &doc)
@@ -355,18 +304,14 @@
 				e.StatusMsg = "No file to load!"
 				e.SetStatusBar()
 			}
->>>>>>> 86779c09
 		case termbox.KeyArrowLeft, termbox.KeyCtrlB:
 			e.MoveCursor(-1, 0)
 		case termbox.KeyArrowRight, termbox.KeyCtrlF:
 			e.MoveCursor(1, 0)
-<<<<<<< HEAD
 		case termbox.KeyArrowUp, termbox.KeyCtrlP:
 			e.MoveCursor(0, -1)
 		case termbox.KeyArrowDown, termbox.KeyCtrlN:
 			e.MoveCursor(0, 1)
-=======
->>>>>>> 86779c09
 		case termbox.KeyHome:
 			e.SetX(0)
 		case termbox.KeyEnd:
@@ -376,13 +321,10 @@
 		case termbox.KeyDelete:
 			performOperation(OperationDelete, ev, conn)
 		case termbox.KeyTab:
-<<<<<<< HEAD
-=======
 			for i := 0; i < 4; i++ {
 				ev.Ch = ' '
 				performOperation(OperationInsert, ev, conn)
 			}
->>>>>>> 86779c09
 		case termbox.KeyEnter:
 			ev.Ch = '\n'
 			performOperation(OperationInsert, ev, conn)
@@ -415,22 +357,6 @@
 	// Modify local state (CRDT) first.
 	switch opType {
 	case OperationInsert:
-<<<<<<< HEAD
-		logger.Printf("LOCAL INSERT: %s at cursor position %v\n", ch, e.Cursor)
-		r := []rune(ch)
-		e.AddRune(r[0])
-
-		text, err := doc.Insert(e.Cursor, ch)
-		if err != nil {
-			e.SetText(text)
-			logger.Printf("CRDT error: %v\n", err)
-		}
-
-		e.SetText(text)
-		msg = message{Type: "operation", Operation: Operation{Type: "insert", Position: e.Cursor, Value: ch}}
-	case OperationDelete:
-		logger.Printf("LOCAL DELETE:  cursor position %v\n", e.Cursor)
-=======
 		logger.Infof("LOCAL INSERT: %s at cursor position %v\n", ch, e.Cursor)
 		r := []rune(ch)
 		e.AddRune(r[0])
@@ -443,7 +369,6 @@
 		msg = message{Type: "operation", Operation: Operation{Type: "insert", Position: e.Cursor, Value: ch}}
 	case OperationDelete:
 		logger.Infof("LOCAL DELETE:  cursor position %v\n", e.Cursor)
->>>>>>> 86779c09
 		if e.Cursor-1 <= 0 {
 			e.Cursor = 1
 		}
@@ -465,15 +390,9 @@
 
 // printDoc "prints" the document state to the logs.
 func printDoc(doc crdt.Document) {
-<<<<<<< HEAD
-	logger.Printf("---DOCUMENT STATE---")
-	for i, c := range doc.Characters {
-		logger.Printf("index: %v  value: %s  ID: %v  IDPrev: %v  IDNext: %v  ", i, c.Value, c.ID, c.IDPrevious, c.IDNext)
-=======
 	logger.Infof("---DOCUMENT STATE---")
 	for i, c := range doc.Characters {
 		logger.Infof("index: %v  value: %s  ID: %v  IDPrev: %v  IDNext: %v  ", i, c.Value, c.ID, c.IDPrevious, c.IDNext)
->>>>>>> 86779c09
 	}
 }
 
@@ -489,16 +408,6 @@
 }
 
 // handleMsg updates the CRDT document with the contents of the message.
-<<<<<<< HEAD
-func handleMsg(msg message, doc *crdt.Document, conn *websocket.Conn) {
-	if msg.Type == "docResp" { // update local document
-		logger.Printf("DOCRESP RECEIVED, updating local doc%+v\n", msg.Document)
-		logger.Printf("MESSAGE DOC: %+v\n", msg.Document)
-		*doc = msg.Document
-	} else if msg.Type == "docReq" { // send local document as docResp message
-		logger.Printf("DOCREQ RECEIVED, sending local document to %v\n", msg.ID)
-		docMsg := message{Type: "docResp", Document: *doc, ID: msg.ID}
-=======
 func handleMsg(msg message, conn *websocket.Conn) {
 	if msg.Type == "docSync" { // update local document
 		logger.Infof("DOCSYNC RECEIVED, updating local doc%+v\n", msg.Document)
@@ -506,24 +415,15 @@
 	} else if msg.Type == "docReq" { // send local document as docResp message
 		logger.Infof("DOCREQ RECEIVED, sending local document to %v\n", msg.ID)
 		docMsg := message{Type: "docSync", Document: doc, ID: msg.ID}
->>>>>>> 86779c09
 		_ = conn.WriteJSON(&docMsg)
 	} else if msg.Type == "SiteID" {
 		siteID, err := strconv.Atoi(msg.Text)
 		if err != nil {
-<<<<<<< HEAD
-			logger.Printf("failed to set siteID, err: %v\n", err)
-		}
-		crdt.SiteID = siteID
-		logger.Printf("SITE ID %v, INTENDED SITE ID: %v", crdt.SiteID, siteID)
-	} else if msg.Type == "info" {
-=======
 			logger.Errorf("failed to set siteID, err: %v\n", err)
 		}
 		crdt.SiteID = siteID
 		logger.Infof("SITE ID %v, INTENDED SITE ID: %v", crdt.SiteID, siteID)
 	} else if msg.Type == "join" {
->>>>>>> 86779c09
 		e.StatusMsg = fmt.Sprintf("%s has joined the session!", msg.Username)
 		e.SetStatusBar()
 	} else {
@@ -531,18 +431,6 @@
 		case "insert":
 			_, err := doc.Insert(msg.Operation.Position, msg.Operation.Value)
 			if err != nil {
-<<<<<<< HEAD
-				logger.Printf("failed to insert, err: %v\n", err)
-			}
-			logger.Printf("REMOTE INSERT: %s at position %v\n", msg.Operation.Value, msg.Operation.Position)
-		case "delete":
-			_ = doc.Delete(msg.Operation.Position)
-			logger.Printf("REMOTE DELETE: position %v\n", msg.Operation.Position)
-		}
-	}
-	printDoc(*doc)
-	e.SetText(crdt.Content(*doc))
-=======
 				logger.Errorf("failed to insert, err: %v\n", err)
 			}
 			logger.Infof("REMOTE INSERT: %s at position %v\n", msg.Operation.Value, msg.Operation.Position)
@@ -553,7 +441,6 @@
 	}
 	printDoc(doc)
 	e.SetText(crdt.Content(doc))
->>>>>>> 86779c09
 	e.Draw()
 }
 
@@ -568,11 +455,7 @@
 			err := conn.ReadJSON(&msg)
 			if err != nil {
 				if websocket.IsUnexpectedCloseError(err, websocket.CloseGoingAway, websocket.CloseAbnormalClosure) {
-<<<<<<< HEAD
-					logger.Printf("websocket error: %v", err)
-=======
 					logger.Errorf("websocket error: %v", err)
->>>>>>> 86779c09
 				}
 				break
 			}
