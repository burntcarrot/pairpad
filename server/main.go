--- conflicted
+++ resolved
@@ -5,10 +5,7 @@
 	"log"
 	"net/http"
 	"strconv"
-<<<<<<< HEAD
-=======
 	"sync"
->>>>>>> 86779c09
 	"time"
 
 	"github.com/burntcarrot/rowix/crdt"
@@ -54,11 +51,7 @@
 var messageChan = make(chan message)
 
 // Channel for document sync messages.
-<<<<<<< HEAD
-var docChan = make(chan message)
-=======
 var syncChan = make(chan message)
->>>>>>> 86779c09
 
 func main() {
 	// Parse flags.
@@ -103,9 +96,6 @@
 
 	// Generate the UUID and the site ID for the client.
 	clientID := uuid.New()
-<<<<<<< HEAD
-	siteID := strconv.Itoa(len(activeClients))
-=======
 
 	// Carefully increment site ID with mutexes.
 	mu.Lock()
@@ -113,7 +103,6 @@
 	mu.Unlock()
 
 	siteID := strconv.Itoa(siteID)
->>>>>>> 86779c09
 
 	// Add the client to the map of active clients.
 	c := clientInfo{Conn: conn, SiteID: siteID}
@@ -156,15 +145,6 @@
 
 		// Set message ID
 		msg.ID = clientID
-<<<<<<< HEAD
-
-		// Send docResp to handleSync function
-		if msg.Type == "docResp" {
-			docChan <- msg
-			continue
-		}
-
-=======
 
 		// Send docSync to handleSync function
 		if msg.Type == "docSync" {
@@ -172,7 +152,6 @@
 			continue
 		}
 
->>>>>>> 86779c09
 		// Send message to messageChan for logging and broadcasting
 		messageChan <- msg
 	}
@@ -186,11 +165,7 @@
 
 		// Log each message to stdout.
 		t := time.Now().Format(time.ANSIC)
-<<<<<<< HEAD
-		if msg.Type == "info" {
-=======
 		if msg.Type == "join" {
->>>>>>> 86779c09
 			// Set the username received from the client to the clientInfo present in activeClients.
 			clientInfo := activeClients[msg.ID]
 			clientInfo.Username = msg.Username
@@ -223,22 +198,12 @@
 func handleSync() {
 	for {
 		// Receive document response.
-<<<<<<< HEAD
-		docRespMsg := <-docChan
-		color.Cyan("got docRespMsg: %+v", docRespMsg)
-
-		for UUID, clientInfo := range activeClients {
-			if UUID != docRespMsg.ID {
-				color.Cyan("sending docResp to %s", docRespMsg.ID)
-				_ = clientInfo.Conn.WriteJSON(docRespMsg)
-=======
 		syncMsg := <-syncChan
 		color.Cyan("got syncMsg, len(document) = %d\n", len(syncMsg.Document.Characters))
 		for UUID, clientInfo := range activeClients {
 			if UUID != syncMsg.ID {
 				color.Cyan("sending syncMsg to %s", syncMsg.ID)
 				_ = clientInfo.Conn.WriteJSON(syncMsg)
->>>>>>> 86779c09
 			}
 		}
 	}
